"""tests cogeo_mosaic.utils."""

<<<<<<< HEAD
import json
=======
>>>>>>> 9e8cfd0d
import os
from concurrent import futures
from io import BytesIO

import mercantile
import pytest

from cogeo_mosaic import utils
from cogeo_mosaic.create import create_mosaic

<<<<<<< HEAD
mosaic_gz = os.path.join(os.path.dirname(__file__), "fixtures", "mosaic.json.gz")
mosaic_json = os.path.join(os.path.dirname(__file__), "fixtures", "mosaic.json")
=======
>>>>>>> 9e8cfd0d
asset1 = os.path.join(os.path.dirname(__file__), "fixtures", "cog1.tif")
asset2 = os.path.join(os.path.dirname(__file__), "fixtures", "cog2.tif")


def test_filtering_futurestask():
    """Should filter failed task."""

    def _is_odd(val: int) -> int:
        if not val % 2:
            raise Exception(f"{val} is Even.")
        return val

    with futures.ThreadPoolExecutor() as executor:
        future_work = [executor.submit(_is_odd, item) for item in range(0, 8)]
    assert list(utils._filter_futures(future_work)) == [1, 3, 5, 7]

    with pytest.raises(Exception):
        with futures.ThreadPoolExecutor() as executor:
            future_work = [executor.submit(_is_odd, item) for item in range(0, 8)]
        list([f.result() for f in future_work])


def test_dataset_info():
    """Read raster metadata and return spatial info."""
    info = utils.get_dataset_info(asset1)
    assert info["geometry"]
    assert info["properties"]["path"]
    assert info["properties"]["bounds"]
    assert info["properties"]["datatype"]
    assert info["properties"]["minzoom"] == 7
    assert info["properties"]["maxzoom"] == 9


def test_footprint():
    """Fetch footprints from asset list."""
    assets = [asset1, asset2]
    foot = utils.get_footprints(assets)
    assert len(foot) == 2


<<<<<<< HEAD
class MockResponse:
    def __init__(self, data):
        self.data = data

    @property
    def content(self):
        return self.data


@patch("cogeo_mosaic.utils._aws_get_data")
@patch("cogeo_mosaic.utils.requests")
def test_get_mosaic_HttpContent(requests, s3get):
    """Download mosaic file from http."""
    with open(mosaic_json, "r") as f:
        requests.get.return_value = MockResponse(f.read())

    mosaic = utils.get_mosaic_content("https://mymosaic.json")
    assert mosaic == mosaic_content
    s3get.assert_not_called()
    requests.get.assert_called_once()


@patch("cogeo_mosaic.utils._aws_get_data")
@patch("cogeo_mosaic.utils.requests")
def test_get_mosaic_HttpContentGz(requests, s3get):
    """Download Gzip mosaic file from http."""
    with open(mosaic_gz, "rb") as f:
        requests.get.return_value = MockResponse(f.read())

    mosaic = utils.get_mosaic_content("https://mymosaic.json.gz")
    assert mosaic == mosaic_content
    s3get.assert_not_called()
    requests.get.assert_called_once()


@patch("cogeo_mosaic.utils._aws_get_data")
@patch("cogeo_mosaic.utils.requests")
def test_get_mosaic_S3Content(requests, s3get):
    """Download mosaic file from S3."""
    with open(mosaic_json, "r") as f:
        s3get.return_value = f.read()

    mosaic = utils.get_mosaic_content("s3://mybucket/mymosaic.json")
    assert mosaic == mosaic_content
    requests.get.assert_not_called()
    s3get.assert_called_once()


@patch("cogeo_mosaic.utils._aws_get_data")
@patch("cogeo_mosaic.utils.requests")
def test_get_mosaic_S3ContentGz(requests, s3get):
    """Download Gzip mosaic file from S3."""
    with open(mosaic_gz, "rb") as f:
        s3get.return_value = f.read()

    mosaic = utils.get_mosaic_content("s3://mybucket/mymosaic.json.gz")
    assert mosaic == mosaic_content
    requests.get.assert_not_called()
    s3get.assert_called_once()


@patch("cogeo_mosaic.utils._aws_get_data")
@patch("cogeo_mosaic.utils.requests")
def test_get_mosaic_Content(requests, s3get):
    """Download mosaic file."""
    mosaic = utils.get_mosaic_content(mosaic_json)
    assert mosaic == mosaic_content
    requests.get.assert_not_called()
    s3get.assert_not_called()


@patch("cogeo_mosaic.utils._aws_get_data")
@patch("cogeo_mosaic.utils.requests")
def test_get_mosaic_ContentGz(requests, s3get):
    """Download Gzip mosaic."""
    mosaic = utils.get_mosaic_content(mosaic_gz)
    assert mosaic == mosaic_content
    requests.get.assert_not_called()
    s3get.assert_not_called()


@patch("cogeo_mosaic.utils.fetch_mosaic_definition")
def test_get_assets(getMosaic):
    """Fetch mosaic and get assets list."""
    getMosaic.return_value = mosaic_content
    assert len(utils.fetch_and_find_assets("mymosaic.json", 150, 182, 9)) == 2
    assert len(utils.fetch_and_find_assets("mymosaic.json", 147, 182, 9)) == 1
    assert len(utils.fetch_and_find_assets("mymosaic.json", 147, 182, 12)) == 0


@patch("cogeo_mosaic.utils.fetch_mosaic_definition")
def test_get_assets_for_points(getMosaic):
    """Fetch mosaic and get assets list."""
    getMosaic.return_value = mosaic_content
    assert len(utils.fetch_and_find_assets_point("mymosaic.json", -73, 47)) == 2
    assert len(utils.fetch_and_find_assets_point("mymosaic.json", -60, 47)) == 0


def test_get_points():
    """Get points values for assets."""
    assets = [asset1, asset2]
    assert len(utils.get_point_values(assets, -73, 45)) == 2
    assert len(utils.get_point_values(assets, -75, 45)) == 1
    assert len(utils.get_point_values(assets, -60, 47)) == 0


=======
>>>>>>> 9e8cfd0d
def test_tiles_to_bounds():
    """Get tiles bounds for zoom level."""
    tiles = [mercantile.Tile(x=150, y=182, z=9), mercantile.Tile(x=151, y=182, z=9)]
    assert len(utils.tiles_to_bounds(tiles)) == 4


def test_update_mosaic():
    """Create mosaic and update it."""
    mosaic = create_mosaic([asset1], minzoom=9)
    assert len(mosaic["tiles"]) == 36

    mosaic = create_mosaic([asset1], minzoom=9)
    assert mosaic["version"] == "1.0.0"
    utils.update_mosaic([asset2], mosaic)

    assert len(mosaic["tiles"]) == 48
    assert len(mosaic["tiles"]["030230132"]) == 2
    assert mosaic["version"] == "1.0.1"

    mosaic = create_mosaic([asset1], minzoom=9)
    utils.update_mosaic([asset2], mosaic, minimum_tile_cover=0.1)
    assert len(mosaic["tiles"]) == 47
    assert len(mosaic["tiles"]["030230132"]) == 1<|MERGE_RESOLUTION|>--- conflicted
+++ resolved
@@ -1,9 +1,5 @@
 """tests cogeo_mosaic.utils."""
 
-<<<<<<< HEAD
-import json
-=======
->>>>>>> 9e8cfd0d
 import os
 from concurrent import futures
 from io import BytesIO
@@ -14,11 +10,6 @@
 from cogeo_mosaic import utils
 from cogeo_mosaic.create import create_mosaic
 
-<<<<<<< HEAD
-mosaic_gz = os.path.join(os.path.dirname(__file__), "fixtures", "mosaic.json.gz")
-mosaic_json = os.path.join(os.path.dirname(__file__), "fixtures", "mosaic.json")
-=======
->>>>>>> 9e8cfd0d
 asset1 = os.path.join(os.path.dirname(__file__), "fixtures", "cog1.tif")
 asset2 = os.path.join(os.path.dirname(__file__), "fixtures", "cog2.tif")
 
@@ -59,115 +50,6 @@
     assert len(foot) == 2
 
 
-<<<<<<< HEAD
-class MockResponse:
-    def __init__(self, data):
-        self.data = data
-
-    @property
-    def content(self):
-        return self.data
-
-
-@patch("cogeo_mosaic.utils._aws_get_data")
-@patch("cogeo_mosaic.utils.requests")
-def test_get_mosaic_HttpContent(requests, s3get):
-    """Download mosaic file from http."""
-    with open(mosaic_json, "r") as f:
-        requests.get.return_value = MockResponse(f.read())
-
-    mosaic = utils.get_mosaic_content("https://mymosaic.json")
-    assert mosaic == mosaic_content
-    s3get.assert_not_called()
-    requests.get.assert_called_once()
-
-
-@patch("cogeo_mosaic.utils._aws_get_data")
-@patch("cogeo_mosaic.utils.requests")
-def test_get_mosaic_HttpContentGz(requests, s3get):
-    """Download Gzip mosaic file from http."""
-    with open(mosaic_gz, "rb") as f:
-        requests.get.return_value = MockResponse(f.read())
-
-    mosaic = utils.get_mosaic_content("https://mymosaic.json.gz")
-    assert mosaic == mosaic_content
-    s3get.assert_not_called()
-    requests.get.assert_called_once()
-
-
-@patch("cogeo_mosaic.utils._aws_get_data")
-@patch("cogeo_mosaic.utils.requests")
-def test_get_mosaic_S3Content(requests, s3get):
-    """Download mosaic file from S3."""
-    with open(mosaic_json, "r") as f:
-        s3get.return_value = f.read()
-
-    mosaic = utils.get_mosaic_content("s3://mybucket/mymosaic.json")
-    assert mosaic == mosaic_content
-    requests.get.assert_not_called()
-    s3get.assert_called_once()
-
-
-@patch("cogeo_mosaic.utils._aws_get_data")
-@patch("cogeo_mosaic.utils.requests")
-def test_get_mosaic_S3ContentGz(requests, s3get):
-    """Download Gzip mosaic file from S3."""
-    with open(mosaic_gz, "rb") as f:
-        s3get.return_value = f.read()
-
-    mosaic = utils.get_mosaic_content("s3://mybucket/mymosaic.json.gz")
-    assert mosaic == mosaic_content
-    requests.get.assert_not_called()
-    s3get.assert_called_once()
-
-
-@patch("cogeo_mosaic.utils._aws_get_data")
-@patch("cogeo_mosaic.utils.requests")
-def test_get_mosaic_Content(requests, s3get):
-    """Download mosaic file."""
-    mosaic = utils.get_mosaic_content(mosaic_json)
-    assert mosaic == mosaic_content
-    requests.get.assert_not_called()
-    s3get.assert_not_called()
-
-
-@patch("cogeo_mosaic.utils._aws_get_data")
-@patch("cogeo_mosaic.utils.requests")
-def test_get_mosaic_ContentGz(requests, s3get):
-    """Download Gzip mosaic."""
-    mosaic = utils.get_mosaic_content(mosaic_gz)
-    assert mosaic == mosaic_content
-    requests.get.assert_not_called()
-    s3get.assert_not_called()
-
-
-@patch("cogeo_mosaic.utils.fetch_mosaic_definition")
-def test_get_assets(getMosaic):
-    """Fetch mosaic and get assets list."""
-    getMosaic.return_value = mosaic_content
-    assert len(utils.fetch_and_find_assets("mymosaic.json", 150, 182, 9)) == 2
-    assert len(utils.fetch_and_find_assets("mymosaic.json", 147, 182, 9)) == 1
-    assert len(utils.fetch_and_find_assets("mymosaic.json", 147, 182, 12)) == 0
-
-
-@patch("cogeo_mosaic.utils.fetch_mosaic_definition")
-def test_get_assets_for_points(getMosaic):
-    """Fetch mosaic and get assets list."""
-    getMosaic.return_value = mosaic_content
-    assert len(utils.fetch_and_find_assets_point("mymosaic.json", -73, 47)) == 2
-    assert len(utils.fetch_and_find_assets_point("mymosaic.json", -60, 47)) == 0
-
-
-def test_get_points():
-    """Get points values for assets."""
-    assets = [asset1, asset2]
-    assert len(utils.get_point_values(assets, -73, 45)) == 2
-    assert len(utils.get_point_values(assets, -75, 45)) == 1
-    assert len(utils.get_point_values(assets, -60, 47)) == 0
-
-
-=======
->>>>>>> 9e8cfd0d
 def test_tiles_to_bounds():
     """Get tiles bounds for zoom level."""
     tiles = [mercantile.Tile(x=150, y=182, z=9), mercantile.Tile(x=151, y=182, z=9)]
