--- conflicted
+++ resolved
@@ -136,11 +136,7 @@
 
             if not (
                 (src_dst.bounds[0] < lng_srs[0] < src_dst.bounds[2])
-<<<<<<< HEAD
-                and (src_dst.bounds[1] < lat_srs[0] < src_dst.bounds[3])  # noqa
-=======
                 and (src_dst.bounds[1] < lat_srs[0] < src_dst.bounds[3])
->>>>>>> 94d15f1c
             ):
                 raise Exception("Outside bounds")
 
