"""cogeo-mosaic AWS DynamoDB backend."""

<<<<<<< HEAD
from typing import Any, Dict, List, Optional, Sequence, Tuple, Union
=======
from typing import Any, Dict, List, Optional, Union
>>>>>>> 94d15f1c

import functools
import itertools
import json
import os
import warnings
from decimal import Decimal

import boto3
import click
import mercantile

from cogeo_mosaic.backends.base import BaseBackend
from cogeo_mosaic.backends.utils import find_quadkeys
from cogeo_mosaic.model import MosaicJSON


class DynamoDBBackend(BaseBackend):
    """DynamoDB Backend Adapter."""

    def __init__(
        self,
        table_name: str,
        mosaic_def: Optional[Union[MosaicJSON, Dict]] = None,
        region: str = os.getenv("AWS_REGION", "us-east-1"),
        client: Optional[Any] = None,
    ):
        """Initialize DynamoDBBackend."""
        self.client = client or boto3.resource("dynamodb", region_name=region)
        self.table = self.client.Table(table_name)

        if mosaic_def is not None:
            self.mosaic_def = MosaicJSON(**dict(mosaic_def))
        else:
            self.mosaic_def = self.read()

    def tile(self, x: int, y: int, z: int) -> List[str]:
        """Retrieve assets for tile."""
        return self.get_assets(x, y, z)

    def point(self, lng: float, lat: float) -> List[str]:
        """Retrieve assets for point."""
        tile = mercantile.tile(lng, lat, self.quadkey_zoom)
        return self.get_assets(tile.x, tile.y, tile.z)

    def write(self):
        """Write mosaicjson document to AWS DynamoDB."""
        self._create_table()
        items = self._create_items()
        self._write_items(items)

    def update(self):
        """Update the mosaicjson document."""
        raise NotImplementedError

    def _create_table(self, billing_mode: str = "PAY_PER_REQUEST"):
        # Define schema for primary key
        # Non-keys don't need a schema
        attr_defs = [{"AttributeName": "quadkey", "AttributeType": "S"}]
        key_schema = [{"AttributeName": "quadkey", "KeyType": "HASH"}]

        # Note: errors if table already exists
        try:
            self.client.create_table(
                AttributeDefinitions=attr_defs,
                TableName=self.table.table_name,
                KeySchema=key_schema,
                BillingMode=billing_mode,
            )

            # If outside try/except block, could wait forever if unable to
            # create table
            self.table.wait_until_exists()
        except self.client.exceptions.ResourceInUseException:
            warnings.warn("Unable to create table, may already exist")
            return

    def _create_items(self) -> List[Dict]:
        items = []
        # Create one metadata item with quadkey=-1
        # Convert float to decimal
        # https://blog.ruanbekker.com/blog/2019/02/05/convert-float-to-decimal-data-types-for-boto3-dynamodb-using-python/
        meta = json.loads(json.dumps(self.metadata, parse_float=Decimal))

        # NOTE: quadkey is a string type
        meta["quadkey"] = "-1"
        items.append(meta)

        for quadkey, assets in self.mosaic_def.tiles.items():
            item = {"quadkey": quadkey, "assets": assets}
            items.append(item)

        return items

    def _write_items(self, items: List[Dict]):
        with self.table.batch_writer() as batch:
            with click.progressbar(
                items, length=len(items), show_percent=True
<<<<<<< HEAD
            ) as items:
                for item in items:
=======
            ) as progitems:
                for item in progitems:
>>>>>>> 94d15f1c
                    batch.put_item(item)

    @functools.lru_cache(maxsize=512)
    def read(self) -> MosaicJSON:
        """Get Mosaic definition info."""
        meta = self._fetch_dynamodb("-1")

        # Numeric values are loaded from DynamoDB as Decimal types
        # Convert maxzoom, minzoom, quadkey_zoom to float/int
        for key in ["minzoom", "maxzoom", "quadkey_zoom"]:
            if meta.get(key):
                meta[key] = int(meta[key])

        # Convert bounds, center to float/int
        for key in ["bounds", "center"]:
            if meta.get(key):
                meta[key] = list(map(float, meta[key]))

        # Create pydantic class
        # For now, a tiles key must exist
        meta["tiles"] = {}
        return MosaicJSON(**meta)

    @functools.lru_cache(maxsize=512)
<<<<<<< HEAD
    def get_assets(self, x: int, y: int, z: int) -> Sequence[str]:
=======
    def get_assets(self, x: int, y: int, z: int) -> List[str]:
>>>>>>> 94d15f1c
        """Find assets."""
        mercator_tile = mercantile.Tile(x=x, y=y, z=z)
        quadkeys = find_quadkeys(mercator_tile, self.quadkey_zoom)

        assets = list(
            itertools.chain.from_iterable(
                [self._fetch_dynamodb(qk).get("assets", []) for qk in quadkeys]
            )
        )

        # Find mosaics recursively?
        return assets

    def _fetch_dynamodb(self, quadkey: str) -> Dict:
        return self.table.get_item(Key={"quadkey": quadkey}).get("Item", {})<|MERGE_RESOLUTION|>--- conflicted
+++ resolved
@@ -1,10 +1,6 @@
 """cogeo-mosaic AWS DynamoDB backend."""
 
-<<<<<<< HEAD
-from typing import Any, Dict, List, Optional, Sequence, Tuple, Union
-=======
 from typing import Any, Dict, List, Optional, Union
->>>>>>> 94d15f1c
 
 import functools
 import itertools
@@ -103,13 +99,8 @@
         with self.table.batch_writer() as batch:
             with click.progressbar(
                 items, length=len(items), show_percent=True
-<<<<<<< HEAD
-            ) as items:
-                for item in items:
-=======
             ) as progitems:
                 for item in progitems:
->>>>>>> 94d15f1c
                     batch.put_item(item)
 
     @functools.lru_cache(maxsize=512)
@@ -134,11 +125,7 @@
         return MosaicJSON(**meta)
 
     @functools.lru_cache(maxsize=512)
-<<<<<<< HEAD
-    def get_assets(self, x: int, y: int, z: int) -> Sequence[str]:
-=======
     def get_assets(self, x: int, y: int, z: int) -> List[str]:
->>>>>>> 94d15f1c
         """Find assets."""
         mercator_tile = mercantile.Tile(x=x, y=y, z=z)
         quadkeys = find_quadkeys(mercator_tile, self.quadkey_zoom)
