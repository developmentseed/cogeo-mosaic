"""cogeo-mosaic.backends utility functions."""

<<<<<<< HEAD
from typing import Any, Dict, List, Tuple
=======
from typing import Any, Dict, List
>>>>>>> 94d15f1c

import hashlib
import itertools
import json
import os
import zlib

import mercantile


def find_quadkeys(mercator_tile: mercantile.Tile, quadkey_zoom: int) -> List[str]:
    """
    Find quadkeys at desired zoom for tile

    Attributes
    ----------
        mercator_tile: mercantile.Tile
            Input tile to use when searching for quadkeys
        quadkey_zoom: int
            Zoom level

    Returns
    -------
<<<<<<< HEAD
=======
    list
>>>>>>> 94d15f1c
        List[str] of quadkeys

    """
    # get parent
    if mercator_tile.z > quadkey_zoom:
        depth = mercator_tile.z - quadkey_zoom
        for i in range(depth):
            mercator_tile = mercantile.parent(mercator_tile)
        return [mercantile.quadkey(*mercator_tile)]

    # get child
    elif mercator_tile.z < quadkey_zoom:
        depth = quadkey_zoom - mercator_tile.z
        mercator_tiles = [mercator_tile]
        for i in range(depth):
            mercator_tiles = sum([mercantile.children(t) for t in mercator_tiles], [])

        mercator_tiles = list(filter(lambda t: t.z == quadkey_zoom, mercator_tiles))
        return [mercantile.quadkey(*tile) for tile in mercator_tiles]
    else:
        return [mercantile.quadkey(*mercator_tile)]


def get_assets_from_json(
    tiles: Dict, quadkey_zoom: int, x: int, y: int, z: int
) -> List[str]:
    """Find assets."""
    mercator_tile = mercantile.Tile(x=x, y=y, z=z)
    quadkeys = find_quadkeys(mercator_tile, quadkey_zoom)

    assets = list(itertools.chain.from_iterable([tiles.get(qk, []) for qk in quadkeys]))

    # check if we have a mosaic in the url (.json/.gz)
    return list(
        itertools.chain.from_iterable(
            [
                get_assets_from_json(tiles, quadkey_zoom, x, y, z)
                if os.path.splitext(asset)[1] in [".json", ".gz"]
                else [asset]
                for asset in assets
            ]
        )
    )


def _compress_gz_json(data) -> bytes:
    gzip_compress = zlib.compressobj(9, zlib.DEFLATED, zlib.MAX_WBITS | 16)

    return (
        gzip_compress.compress(json.dumps(data).encode("utf-8")) + gzip_compress.flush()
    )


def _decompress_gz(gzip_buffer: bytes):
    return zlib.decompress(gzip_buffer, zlib.MAX_WBITS | 16).decode()


def get_hash(**kwargs: Any) -> str:
    """Create hash from a dict."""
    return hashlib.sha224(
        json.dumps(kwargs, sort_keys=True, default=str).encode()
    ).hexdigest()<|MERGE_RESOLUTION|>--- conflicted
+++ resolved
@@ -1,10 +1,6 @@
 """cogeo-mosaic.backends utility functions."""
 
-<<<<<<< HEAD
-from typing import Any, Dict, List, Tuple
-=======
 from typing import Any, Dict, List
->>>>>>> 94d15f1c
 
 import hashlib
 import itertools
@@ -21,17 +17,14 @@
 
     Attributes
     ----------
-        mercator_tile: mercantile.Tile
-            Input tile to use when searching for quadkeys
-        quadkey_zoom: int
-            Zoom level
+    mercator_tile: mercantile.Tile
+        Input tile to use when searching for quadkeys
+    quadkey_zoom: int
+        Zoom level
 
     Returns
     -------
-<<<<<<< HEAD
-=======
     list
->>>>>>> 94d15f1c
         List[str] of quadkeys
 
     """
