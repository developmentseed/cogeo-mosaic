"""cogeo-mosaic HTTP backend."""

<<<<<<< HEAD
from typing import Dict, Optional, Tuple, Union

import json
import functools

=======
from typing import Dict, List, Optional, Union

import json
import functools

>>>>>>> 94d15f1c
import requests
import mercantile

from cogeo_mosaic.model import MosaicJSON
from cogeo_mosaic.backends.base import BaseBackend
from cogeo_mosaic.backends.utils import _decompress_gz, get_assets_from_json


class HttpBackend(BaseBackend):
    """Http/Https Backend Adapter"""

    def __init__(self, url: str, mosaic_def: Optional[Union[MosaicJSON, Dict]] = None):
        """Initialize HttpBackend."""
        self.url = url

        if mosaic_def is not None:
            self.mosaic_def = MosaicJSON(**dict(mosaic_def))
        else:
            self.mosaic_def = self.read()

    def tile(self, x: int, y: int, z: int) -> List[str]:
        """Retrieve assets for tile."""
        return get_assets_from_json(self.mosaic_def.tiles, self.quadkey_zoom, x, y, z)

    def point(self, lng: float, lat: float) -> List[str]:
        """Retrieve assets for point."""
        tile = mercantile.tile(lng, lat, self.quadkey_zoom)
        return get_assets_from_json(
            self.mosaic_def.tiles, self.quadkey_zoom, tile.x, tile.y, tile.z
        )

    def write(self):
        """Write mosaicjson document."""
        raise NotImplementedError

    def update(self):
        """Update the mosaicjson document."""
        raise NotImplementedError

    @functools.lru_cache(maxsize=512)
    def read(self) -> MosaicJSON:
        """Get mosaicjson document."""
        body = requests.get(self.url).content

        if self.url.endswith(".gz"):
            body = _decompress_gz(body)

        return MosaicJSON(**json.loads(body))<|MERGE_RESOLUTION|>--- conflicted
+++ resolved
@@ -1,18 +1,10 @@
 """cogeo-mosaic HTTP backend."""
 
-<<<<<<< HEAD
-from typing import Dict, Optional, Tuple, Union
-
-import json
-import functools
-
-=======
 from typing import Dict, List, Optional, Union
 
 import json
 import functools
 
->>>>>>> 94d15f1c
 import requests
 import mercantile
 
