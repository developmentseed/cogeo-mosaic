"""Cogeo-mosaic: cli."""

import os
import json
import multiprocessing
from pkg_resources import iter_entry_points

from click_plugins import with_plugins
import click

from cogeo_mosaic import version as cogeo_mosaic_version
<<<<<<< HEAD
from cogeo_mosaic.create import create_mosaic
from cogeo_mosaic.utils import (
    get_footprints,
    get_mosaic_content,
    update_mosaic,
)
=======
from cogeo_mosaic.utils import get_footprints, update_mosaic
from cogeo_mosaic.create import create_mosaic
from cogeo_mosaic.backends import MosaicBackend
>>>>>>> 9e8cfd0d
from cogeo_mosaic.overviews import create_low_level_cogs

from rasterio.rio import options
from rio_cogeo.profiles import cog_profiles


@with_plugins(iter_entry_points("cogeo_mosaic.plugins"))
@click.group()
@click.version_option(version=cogeo_mosaic_version, message="%(version)s")
def cogeo_cli():
    """cogeo_mosaic cli."""
    pass


@cogeo_cli.command(short_help="Create mosaic definition from list of files")
@click.argument("input_files", type=click.File(mode="r"), default="-")
@click.option("--output", "-o", type=click.Path(exists=False), help="Output file name")
@click.option(
    "--minzoom",
    type=int,
    help="An integer to overwrite the minimum zoom level derived from the COGs.",
)
@click.option(
    "--maxzoom",
    type=int,
    help="An integer to overwrite the maximum zoom level derived from the COGs.",
)
@click.option(
    "--quadkey-zoom",
    type=int,
    help="An integer to overwrite the quadkey zoom level used for keys in the MosaicJSON.",
)
@click.option("--min-tile-cover", type=float, help="Minimum % overlap")
@click.option(
    "--tile-cover-sort", help="Sort files by covering %", is_flag=True, default=False
)
@click.option(
    "--threads",
    type=int,
    default=lambda: os.environ.get("MAX_THREADS", multiprocessing.cpu_count() * 5),
    help="threads",
)
@click.option(
    "--quiet",
    "-q",
    help="Remove progressbar and other non-error output.",
    is_flag=True,
    default=False,
)
def create(
    input_files,
    output,
    minzoom,
    maxzoom,
    quadkey_zoom,
    min_tile_cover,
    tile_cover_sort,
    threads,
    quiet,
):
    """Create mosaic definition file."""
    input_files = input_files.read().splitlines()
    mosaicjson = create_mosaic(
        input_files,
        minzoom=minzoom,
        maxzoom=maxzoom,
        quadkey_zoom=quadkey_zoom,
        minimum_tile_cover=min_tile_cover,
        tile_cover_sort=tile_cover_sort,
        max_threads=threads,
        quiet=quiet,
    )

    if output:
        with MosaicBackend(output, mosaic_def=mosaicjson) as mosaic:
            mosaic.write()
    else:
        click.echo(json.dumps(mosaicjson))


@cogeo_cli.command(short_help="Create mosaic definition from list of files")
@click.argument("input_files", type=click.File(mode="r"), default="-")
@click.argument("input_mosaic", type=click.Path())
@click.option("--output", "-o", type=click.Path(exists=False), help="Output file name")
@click.option("--min-tile-cover", type=float, help="Minimum % overlap")
@click.option(
    "--threads",
    type=int,
    default=lambda: os.environ.get("MAX_THREADS", multiprocessing.cpu_count() * 5),
    help="threads",
)
def update(input_files, input_mosaic, output, min_tile_cover, threads):
    """Update mosaic definition file."""
    input_files = input_files.read().splitlines()

    # TODO: Won't work for DynamoDB
    with MosaicBackend(input_mosaic) as mosaic:
        mosaic_def = mosaic.mosaic_def.dict()

    mosaicjson = update_mosaic(
        input_files, mosaic_def, minimum_tile_cover=min_tile_cover, max_threads=threads
    )

    if output:
        with MosaicBackend(output, mosaic_def=mosaicjson) as mosaic:
            mosaic.write()
    else:
        click.echo(json.dumps(mosaicjson))


@cogeo_cli.command(short_help="Create geojson from list of files")
@click.argument("input_files", type=click.File(mode="r"), default="-")
@click.option("--output", "-o", type=click.Path(exists=False), help="Output file name")
@click.option(
    "--threads",
    type=int,
    default=lambda: os.environ.get("MAX_THREADS", multiprocessing.cpu_count() * 5),
    help="threads",
)
@click.option(
    "--quiet",
    "-q",
    help="Remove progressbar and other non-error output.",
    is_flag=True,
    default=False,
)
def footprint(input_files, output, threads, quiet):
    """Create mosaic definition file."""
    input_files = input_files.read().splitlines()
    foot = {
        "features": get_footprints(input_files, max_threads=threads, quiet=quiet),
        "type": "FeatureCollection",
    }

    if output:
        with open(output, mode="w") as f:
            f.write(json.dumps(foot))
    else:
        click.echo(json.dumps(foot))


@cogeo_cli.command(short_help="[EXPERIMENT] Create COG overviews for a mosaic")
@click.argument("input_mosaic", type=click.Path())
@click.option(
    "--cog-profile",
    "-p",
    "cogeo_profile",
    type=click.Choice(cog_profiles.keys()),
    default="deflate",
    help="CloudOptimized GeoTIFF profile (default: deflate).",
)
@click.option("--prefix", type=str, help="Output files prefix")
@click.option(
    "--threads",
    type=int,
    default=lambda: os.environ.get("MAX_THREADS", multiprocessing.cpu_count() * 5),
    help="threads",
)
@click.option(
    "--overview-level",
    type=int,
    default=6,
    help="Max internal overivew level for the COG. "
    f"Will be used to get the size of each COG. Default is {256 * 2 **6}",
)
@options.creation_options
def overview(
    input_mosaic, cogeo_profile, prefix, threads, overview_level, creation_options
):
    """Create COG overviews for a mosaic."""
    output_profile = cog_profiles.get(cogeo_profile)
    output_profile.update(dict(BIGTIFF=os.environ.get("BIGTIFF", "IF_SAFER")))
    if creation_options:
        output_profile.update(creation_options)

    config = dict(
        GDAL_NUM_THREADS="ALL_CPU",
        GDAL_TIFF_INTERNAL_MASK=os.environ.get("GDAL_TIFF_INTERNAL_MASK", True),
        GDAL_TIFF_OVR_BLOCKSIZE="128",
    )
    if not prefix:
        prefix = os.path.basename(input_mosaic).split(".")[0]

    create_low_level_cogs(
        input_mosaic,
        output_profile,
        prefix,
        max_overview_level=overview_level,
        config=config,
        threads=threads,
    )<|MERGE_RESOLUTION|>--- conflicted
+++ resolved
@@ -9,18 +9,9 @@
 import click
 
 from cogeo_mosaic import version as cogeo_mosaic_version
-<<<<<<< HEAD
-from cogeo_mosaic.create import create_mosaic
-from cogeo_mosaic.utils import (
-    get_footprints,
-    get_mosaic_content,
-    update_mosaic,
-)
-=======
 from cogeo_mosaic.utils import get_footprints, update_mosaic
 from cogeo_mosaic.create import create_mosaic
 from cogeo_mosaic.backends import MosaicBackend
->>>>>>> 9e8cfd0d
 from cogeo_mosaic.overviews import create_low_level_cogs
 
 from rasterio.rio import options
